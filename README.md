# PIXI.sound

WebAudio API playback library, with filters. Modern audio playback for modern browsers. 

[![Build Status](https://travis-ci.org/pixijs/pixi-sound.svg?branch=master)](https://travis-ci.org/pixijs/pixi-sound)

**Features**

* Pausing and resuming
* Independent volume control
* Loading with XMLHttpRequest or Node's `fs` module
* Support blocking or layered sounds (multiple instances)
* Support for `PIXI.loader` system
* Dynamic filters:
    * ReverbFilter
    * DistortionFilter
    * EqualizerFilter
    * StereoFilter
    * TelephoneFilter

**Known Compatibility**

* Chrome 58+
* Firefox 49+
* Safari 10+
<<<<<<< HEAD
* iOS 10+
* IE 11+
=======
* iOS 9+
>>>>>>> a9aef2f5

## Usage

Installation is available by [NPM](https://npmjs.org):

```bash
npm i pixi-sound --save
```

### Resources

* [Releases](https://github.com/pixijs/pixi-sound/releases)
* [Basics](https://pixijs.github.io/pixi-sound/examples/index.html)
* [Sprites](https://pixijs.github.io/pixi-sound/examples/sprites.html)
* [Filters](https://pixijs.github.io/pixi-sound/examples/filters.html)
* [Demo](https://pixijs.github.io/pixi-sound/examples/demo.html)
* [API Documentation](https://pixijs.github.io/pixi-sound/docs/index.html)

## License

MIT License.<|MERGE_RESOLUTION|>--- conflicted
+++ resolved
@@ -23,12 +23,8 @@
 * Chrome 58+
 * Firefox 49+
 * Safari 10+
-<<<<<<< HEAD
-* iOS 10+
+* iOS 9+
 * IE 11+
-=======
-* iOS 9+
->>>>>>> a9aef2f5
 
 ## Usage
 
