import { Sound } from '../Sound';
import { WebAudioContext } from '../webaudio/WebAudioContext';
import { WebAudioMedia } from '../webaudio/WebAudioMedia';

/**
 * Create a new sound for a sine wave-based tone.  **Only supported with WebAudio**
 * @memberof utils
 * @param hertz - Frequency of sound.
 * @param seconds - Duration of sound in seconds.
 * @return New sound.
 */
function sineTone(hertz = 200, seconds = 1): Sound
{
    const sound = Sound.from({
        singleInstance: true,
    });

    if (!(sound.media instanceof WebAudioMedia))
    {
        return sound;
    }

    const media = sound.media as WebAudioMedia;
    const context = sound.context as WebAudioContext;

    // set default value
    const nChannels = 1;
    const sampleRate = 48000;
    const amplitude = 2;

    // create the buffer
    const buffer = context.audioContext.createBuffer(
        nChannels,
        seconds * sampleRate,
        sampleRate,
    );
    const fArray = buffer.getChannelData(0);

    // fill the buffer
    for (let i = 0; i < fArray.length; i++)
    {
<<<<<<< HEAD
        const time = i / buffer.sampleRate;
        const angle = hertz * time * Math.PI;
=======
        const time  = i / buffer.sampleRate;
        const angle = hertz * time * 2 * Math.PI;
>>>>>>> 0b67d017

        fArray[i] = Math.sin(angle) * amplitude;
    }

    // set the buffer
    media.buffer = buffer;
    sound.isLoaded = true;

    return sound;
}

export { sineTone };<|MERGE_RESOLUTION|>--- conflicted
+++ resolved
@@ -39,13 +39,8 @@
     // fill the buffer
     for (let i = 0; i < fArray.length; i++)
     {
-<<<<<<< HEAD
-        const time = i / buffer.sampleRate;
-        const angle = hertz * time * Math.PI;
-=======
         const time  = i / buffer.sampleRate;
         const angle = hertz * time * 2 * Math.PI;
->>>>>>> 0b67d017
 
         fArray[i] = Math.sin(angle) * amplitude;
     }
